--- conflicted
+++ resolved
@@ -1,957 +1,3 @@
-<<<<<<< HEAD
-# -*- coding: utf-8 -*-
-# Copyright (c) 2004-2014 Alterra, Wageningen-UR
-# Allard de Wit (allard.dewit@wur.nl), April 2014
-"""Miscelaneous utilities for PyWOFOST
-"""
-import os, sys
-import datetime
-import copy
-from math import log10, cos, sin, asin, sqrt, exp
-from collections import namedtuple
-from bisect import bisect_left
-try:
-    # support both python2 and python3
-    from collections import MutableMapping
-except ImportError:
-    from UserDict import DictMixin as MutableMapping
-import textwrap
-import sqlite3
-
-
-import numpy as np
-
-from . import exceptions as exc
-
-Celsius2Kelvin = lambda x: x + 273.16
-hPa2kPa = lambda x: x/10.
-# Saturated Vapour pressure [kPa] at temperature temp [C]
-SatVapourPressure = lambda temp: 0.6108 * exp((17.27 * temp) / (237.3 + temp))
-
-def reference_ET(day, LAT, ELEV, TMIN, TMAX, AVRAD, VAP, WIND2,
-                 ANGSTA, ANGSTB, ETMODEL="PM"):
-    """Calculates reference evapotranspiration values E0, ES0 and ET0.
-
-    The open water (E0) and bare soil evapotranspiration (ES0) are calculated with
-    the modified Penman approach, while the references canopy evapotranspiration is
-    calculated with the modified Penman or the Penman-Monteith approach, the latter
-    is the default.
-
-    Input variables::
-
-        day     -  Python datetime.date object                      -
-        LAT     -  Latitude of the site                          degrees
-        ELEV    -  Elevation above sea level                        m
-        TMIN    -  Minimum temperature                              C
-        TMAX    -  Maximum temperature                              C
-        AVRAD   -  Daily shortwave radiation                     J m-2 d-1
-        VAP     -  24 hour average vapour pressure                 hPa
-        WIND2   -  24 hour average windspeed at 2 meter            m/s
-        ANGSTA  -  Empirical constant in Angstrom formula           -
-        ANGSTB  -  Empirical constant in Angstrom formula           -
-        ETMODEL -  Indicates if the canopy reference ET should     PM|P
-                   be calculated with the Penman-Monteith method
-                   (PM) or the modified Penman method (P)
-
-    Output is a tuple (E0, ES0, ET0)::
-
-        E0      -  Penman potential evaporation from a free
-                   water surface [mm/d]
-        ES0     -  Penman potential evaporation from a moist
-                   bare soil surface [mm/d]
-        ET0     -  Penman or Penman-Monteith potential evapotranspiration from a
-                   crop canopy [mm/d]
-
-.. note:: The Penman-Monteith algorithm is valid only for a reference canopy and
-    therefore it is not used to calculate the reference values for bare soil and
-    open water (ES0, E0).
-
-    The background is that the Penman-Monteith model is basically a surface
-    energy balance where the net solar radiation is partitioned over latent and
-    sensible heat fluxes (ignoring the soil heat flux). To estimate this
-    partitioning, the PM method makes a connection between the surface
-    temperature and the air temperature. However, the assumptions
-    underlying the PM model are valid only when the surface where this
-    partitioning takes place is the same for the latent and sensible heat
-    fluxes.
-
-    For a crop canopy this assumption is valid because the leaves of the
-    canopy form the surface where both latent heat flux (through stomata)
-    and sensible heat flux (through leaf temperature) are partitioned.
-    For a soil, this principle does not work because when the soil is
-    drying the evaporation front will quickly disappear below the surface
-    and therefore the assumption that the partitioning surface is the
-    same does not hold anymore.
-
-    For water surfaces, the assumptions underlying PM do not hold
-    because there is no direct relationship between the temperature
-    of the water surface and the net incoming radiation as radiation is
-    absorbed by the water column and the temperature of the water surface
-    is co-determined by other factors (mixing, etc.). Only for a very
-    shallow layer of water (1 cm) the PM methodology could be applied.
-
-    For bare soil and open water the Penman model is preferred. Although it
-    partially suffers from the same problems, it is calibrated somewhat
-    better for open water and bare soil based on its empirical wind
-    function.
-
-    Finally, in crop simulation models the open water evaporation and
-    bare soil evaporation only play a minor role (pre-sowing conditions
-    and flooded rice at early stages), it is not worth investing much
-    effort in improved estimates of reference value for E0 and ES0.
-    """
-    if ETMODEL not in ["PM", "P"]:
-        msg = "Variable ETMODEL can have values 'PM'|'P' only."
-        raise RuntimeError(msg)
-
-    E0, ES0, ET0 = penman(day, LAT, ELEV, TMIN, TMAX, AVRAD, VAP, WIND2,
-                          ANGSTA, ANGSTB)
-    if ETMODEL == "PM":
-        ET0 = penman_monteith(day, LAT, ELEV, TMIN, TMAX, AVRAD, VAP, WIND2)
-
-    return E0, ES0, ET0
-
-
-def penman(day, LAT, ELEV, TMIN, TMAX, AVRAD, VAP, WIND2, ANGSTA, ANGSTB):
-    """Calculates E0, ES0, ET0 based on the Penman model.
-    
-     This routine calculates the potential evapo(transpi)ration rates from
-     a free water surface (E0), a bare soil surface (ES0), and a crop canopy
-     (ET0) in mm/d. For these calculations the analysis by Penman is followed
-     (Frere and Popov, 1979;Penman, 1948, 1956, and 1963).
-     Subroutines and functions called: ASTRO, LIMIT.
-
-    Input variables::
-    
-        day     -  Python datetime.date object                                    -      
-        LAT     -  Latitude of the site                        degrees   
-        ELEV    -  Elevation above sea level                      m      
-        TMIN    -  Minimum temperature                            C
-        TMAX    -  Maximum temperature                            C      
-        AVRAD   -  Daily shortwave radiation                   J m-2 d-1 
-        VAP     -  24 hour average vapour pressure               hPa     
-        WIND2   -  24 hour average windspeed at 2 meter          m/s     
-        ANGSTA  -  Empirical constant in Angstrom formula         -
-        ANGSTB  -  Empirical constant in Angstrom formula         -
-
-    Output is a tuple (E0,ES0,ET0)::
-    
-        E0      -  Penman potential evaporation from a free water surface [mm/d]
-        ES0     -  Penman potential evaporation from a moist bare soil surface [mm/d]
-        ET0     -  Penman potential transpiration from a crop canopy [mm/d]
-    """
-    # psychrometric instrument constant (mbar/Celsius-1)
-    # albedo for water surface, soil surface and canopy
-    # latent heat of evaporation of water (J/kg=J/mm)
-    # Stefan Boltzmann constant (in J/m2/d/K4, e.g multiplied by 24*60*60)
-    PSYCON = 0.67; REFCFW = 0.05; REFCFS = 0.15; REFCFC = 0.25
-    LHVAP = 2.45E6; STBC = 4.9E-3
-
-    # preparatory calculations
-    # mean daily temperature and temperature difference (Celsius)
-    # coefficient Bu in wind function, dependent on temperature
-    # difference
-    TMPA = (TMIN+TMAX)/2.
-    TDIF = TMAX - TMIN
-    BU = 0.54 + 0.35 * limit(0.,1.,(TDIF-12.)/4.)
-
-    # barometric pressure (mbar)
-    # psychrometric constant (mbar/Celsius)
-    PBAR = 1013.*exp(-0.034*ELEV/(TMPA+273.))
-    GAMMA = PSYCON*PBAR/1013.
-
-    # saturated vapour pressure according to equation of Goudriaan
-    # (1977) derivative of SVAP with respect to temperature, i.e. 
-    # slope of the SVAP-temperature curve (mbar/Celsius);
-    # measured vapour pressure not to exceed saturated vapour pressure
-
-    SVAP = 6.10588 * exp(17.32491*TMPA/(TMPA+238.102))
-    DELTA = 238.102*17.32491*SVAP/(TMPA+238.102)**2
-    VAP = min(VAP, SVAP)
-
-    # the expression n/N (RELSSD) from the Penman formula is estimated
-    # from the Angstrom formula: RI=RA(A+B.n/N) -> n/N=(RI/RA-A)/B,
-    # where RI/RA is the atmospheric transmission obtained by a CALL
-    # to ASTRO:
-
-    r = astro(day, LAT, AVRAD)
-    RELSSD = limit(0., 1., (r.ATMTR-abs(ANGSTA))/abs(ANGSTB))
-
-    # Terms in Penman formula, for water, soil and canopy
-
-    # net outgoing long-wave radiation (J/m2/d) acc. to Brunt (1932)
-    RB = STBC*(TMPA+273.)**4*(0.56-0.079*sqrt(VAP))*(0.1+0.9*RELSSD)
-
-    # net absorbed radiation, expressed in mm/d
-    RNW = (AVRAD*(1.-REFCFW)-RB)/LHVAP
-    RNS = (AVRAD*(1.-REFCFS)-RB)/LHVAP
-    RNC = (AVRAD*(1.-REFCFC)-RB)/LHVAP
-
-    # evaporative demand of the atmosphere (mm/d)
-    EA = 0.26 * max(0.,(SVAP-VAP)) * (0.5+BU*WIND2)
-    EAC = 0.26 * max(0.,(SVAP-VAP)) * (1.0+BU*WIND2)
-
-    # Penman formula (1948)
-    E0 = (DELTA*RNW+GAMMA*EA)/(DELTA+GAMMA)
-    ES0 = (DELTA*RNS+GAMMA*EA)/(DELTA+GAMMA)
-    ET0 = (DELTA*RNC+GAMMA*EAC)/(DELTA+GAMMA)
-
-    # Ensure reference evaporation >= 0.
-    E0 = max(0., E0)
-    ES0 = max(0., ES0)
-    ET0 = max(0., ET0)
-    
-    return E0, ES0, ET0
-
-
-def penman_monteith(day, LAT, ELEV, TMIN, TMAX, AVRAD, VAP, WIND2):
-    """Calculates reference ET0 based on the Penman-Monteith model.
-
-     This routine calculates the potential evapotranspiration rate from
-     a reference crop canopy (ET0) in mm/d. For these calculations the
-     analysis by FAO is followed as laid down in the FAO publication
-     `Guidelines for computing crop water requirements - FAO Irrigation
-     and drainage paper 56 <http://www.fao.org/docrep/X0490E/x0490e00.htm#Contents>`_
-
-    Input variables::
-
-        day   -  Python datetime.date object                   -
-        LAT   -  Latitude of the site                        degrees
-        ELEV  - Elevation above sea level                      m
-        TMIN  - Minimum temperature                            C
-        TMAX  - Maximum temperature                            C
-        AVRAD - Daily shortwave radiation                   J m-2 d-1
-        VAP   - 24 hour average vapour pressure               hPa
-        WIND2 - 24 hour average windspeed at 2 meter          m/s
-
-    Output is:
-
-        ET0   - Penman-Monteith potential transpiration
-                rate from a crop canopy                     [mm/d]
-    """
-
-    # psychrometric instrument constant (kPa/Celsius)
-    PSYCON = 0.665
-    # albedo and surface resistance [sec/m] for the reference crop canopy
-    REFCFC = 0.23; CRES = 70.
-    # latent heat of evaporation of water [J/kg == J/mm] and
-    LHVAP = 2.45E6
-    # Stefan Boltzmann constant (J/m2/d/K4, e.g multiplied by 24*60*60)
-    STBC = 4.903E-3
-    # Soil heat flux [J/m2/day] explicitly set to zero
-    G = 0.
-
-    # mean daily temperature (Celsius)
-    TMPA = (TMIN+TMAX)/2.
-
-    # Vapour pressure to kPa
-    VAP = hPa2kPa(VAP)
-
-    # atmospheric pressure (kPa)
-    T = Celsius2Kelvin(TMPA)
-    PATM = 101.3 * pow((T - (0.0065*ELEV))/T, 5.26)
-
-    # psychrometric constant (kPa/Celsius)
-    GAMMA = PSYCON * PATM * 1.0E-3
-
-    # Derivative of SVAP with respect to mean temperature, i.e.
-    # slope of the SVAP-temperature curve (kPa/Celsius);
-    SVAP_TMPA = SatVapourPressure(TMPA)
-    DELTA = (4098. * SVAP_TMPA)/pow((TMPA + 237.3), 2)
-
-    # Daily average saturated vapour pressure [kPa] from min/max temperature
-    SVAP_TMAX = SatVapourPressure(TMAX)
-    SVAP_TMIN = SatVapourPressure(TMIN)
-    SVAP = (SVAP_TMAX + SVAP_TMIN) / 2.
-
-    # measured vapour pressure not to exceed saturated vapour pressure
-    VAP = min(VAP, SVAP)
-
-    # Longwave radiation according at Tmax, Tmin (J/m2/d)
-    # and preliminary net outgoing long-wave radiation (J/m2/d)
-    STB_TMAX = STBC * pow(Celsius2Kelvin(TMAX), 4)
-    STB_TMIN = STBC * pow(Celsius2Kelvin(TMIN), 4)
-    RNL_TMP = ((STB_TMAX + STB_TMIN) / 2.) * (0.34 - 0.14 * sqrt(VAP))
-
-    # Clear Sky radiation [J/m2/day] from Angot TOA radiation
-    # the latter is found through a call to astro()
-    r = astro(day, LAT, AVRAD)
-    CSKYRAD = (0.75 + (2e-05 * ELEV)) * r.ANGOT
-
-    if CSKYRAD > 0:
-        # Final net outgoing longwave radiation [J/m2/day]
-        RNL = RNL_TMP * (1.35 * (AVRAD/CSKYRAD) - 0.35)
-
-        # radiative evaporation equivalent for the reference surface
-        # [mm/day]
-        RN = ((1-REFCFC) * AVRAD - RNL)/LHVAP
-
-        # aerodynamic evaporation equivalent [mm/day]
-        EA = ((900./(TMPA + 273)) * WIND2 * (SVAP - VAP))
-
-        # Modified psychometric constant (gamma*)[kPa/C]
-        MGAMMA = GAMMA * (1. + (CRES/208.*WIND2))
-
-        # Reference ET in mm/day
-        ET0 = (DELTA * (RN-G))/(DELTA + MGAMMA) + (GAMMA * EA)/(DELTA + MGAMMA)
-        ET0 = max(0., ET0)
-    else:
-        ET0 = 0.
-
-    return ET0
-
-#-------------------------------------------------------------------------------
-def check_angstromAB(xA, xB):
-    """Routine checks validity of Angstrom coefficients.
-    
-    This is the  python version of the FORTRAN routine 'WSCAB' in 'weather.for'.
-    """
-    MIN_A = 0.1
-    MAX_A = 0.4
-    MIN_B = 0.3
-    MAX_B = 0.7
-    MIN_SUM_AB = 0.6
-    MAX_SUM_AB = 0.9
-    A = abs(xA)
-    B = abs(xB)
-    SUM_AB = A + B
-    if A < MIN_A or A > MAX_A:
-        msg = "invalid Angstrom A value!"
-        raise exc.PCSEError(msg)
-    if B < MIN_B or B > MAX_B:
-        msg = "invalid Angstrom B value!"
-        raise exc.PCSEError(msg)
-    if SUM_AB < MIN_SUM_AB or SUM_AB > MAX_SUM_AB:
-        msg = "invalid sum of Angstrom A & B values!"
-        raise exc.PCSEError(msg)
-
-    return [A,B]
-
-
-def wind10to2(wind10):
-    """Converts windspeed at 10m to windspeed at 2m using log. wind profile
-    """
-    wind2 = wind10 * (log10(2./0.033) / log10(10/0.033))
-    return wind2
-
-
-def ea_from_tdew(tdew):
-    """
-    Calculates actual vapour pressure, ea [kPa] from the dewpoint temperature
-    using equation (14) in the FAO paper. As the dewpoint temperature is the
-    temperature to which air needs to be cooled to make it saturated, the
-    actual vapour pressure is the saturation vapour pressure at the dewpoint
-    temperature. This method is preferable to calculating vapour pressure from
-    minimum temperature.
-
-    Taken from fao_et0.py written by Mark Richards
-
-    Reference:
-    Allen, R.G., Pereira, L.S., Raes, D. and Smith, M. (1998) Crop
-        evapotranspiration. Guidelines for computing crop water requirements,
-        FAO irrigation and drainage paper 56)
-
-    Arguments:
-    tdew - dewpoint temperature [deg C]
-    """
-    # Raise exception:
-    if (tdew < -95.0 or tdew > 65.0):
-        # Are these reasonable bounds?
-        raise ValueError, 'tdew=%g is not in range -95 to +60 deg C' % tdew
-
-    tmp = (17.27 * tdew) / (tdew + 237.3)
-    ea = 0.6108 * exp(tmp)
-    return ea
-
-
-def angstrom(day, latitude, ssd, cA, cB):
-    """Compute global radiation using the Angstrom equation.
-    
-    Global radiation is derived from sunshine duration using the Angstrom
-    equation:
-    globrad = Angot * (cA + cB * (sunshine / daylength)
-    
-    :param day: day of observation (date object)
-    :param latitude: Latitude of the observation
-    :param ssd: Observed sunshine duration
-    :param cA: Angstrom A parameter
-    :param cB: Angstrom B parameter    
-    :returns: the global radiation in J/m2/day
-    """
-    r = astro(day, latitude, 0)
-    globrad = r.ANGOT * (cA + cB * (ssd / r.DAYL))
-    return globrad
-                       
-
-def doy(day):
-    """Converts a date or datetime object to day-of-year (Jan 1st = doy 1)
-    """
-    # Check if day is a date or datetime object
-    if isinstance(day, datetime.date):
-        pass
-    elif isinstance(day, datetime.datetime):
-        day = day.date()
-    else:
-        msg = "Parameter day is not a date or datetime object."
-        raise RuntimeError(msg)
-
-    return (day-datetime.date(day.year,1,1)).days + 1
-
-
-def limit(min, max, v):
-    """limits the range of v between min and max
-    """
-
-    if min > max:
-        raise RuntimeError("Min value larger than max")
-    
-    if v < min:       # V below range: return min
-        return min
-    elif v < max:     # v within range: return v
-        return v
-    else:             # v above range: return max
-        return max
-
-
-def daylength(day, latitude, angle=-4, _cache={}):
-    """Calculates the daylength for a given day, altitude and base.
-
-    :param day:         date/datetime object
-    :param latitude:    latitude of location
-    :param angle:       The photoperiodic daylength starts/ends when the sun
-        is `angle` degrees under the horizon. Default is -4 degrees.
-    
-    Derived from the WOFOST routine ASTRO.FOR and simplified to include only
-    daylength calculation. Results are being cached for performance
-    """
-    #from unum.units import h
-
-    # Check for range of latitude
-    if abs(latitude) > 90.:
-        msg = "Latitude not between -90 and 90"
-        raise RuntimeError(msg)
-    
-    # Calculate day-of-year from date object day
-    IDAY = doy(day)
-    
-    # Test if daylength for given (day, latitude, angle) was already calculated
-    # in a previous run. If not (e.g. KeyError) calculate the daylength, store
-    # in cache and return the value.
-    try:
-        return _cache[(IDAY, latitude, angle)]
-    except KeyError:
-        pass
-    
-    # constants
-    RAD = 0.0174533
-    PI = 3.1415926
-
-    # map python functions to capitals
-    SIN = sin
-    COS = cos
-    ASIN = asin
-    REAL = float
-
-    # calculate daylength
-    ANGLE = angle
-    LAT = latitude
-    DEC = -ASIN(SIN(23.45*RAD)*COS(2.*PI*(REAL(IDAY)+10.)/365.))
-    SINLD = SIN(RAD*LAT)*SIN(DEC)
-    COSLD = COS(RAD*LAT)*COS(DEC)
-    AOB   = (-SIN(ANGLE*RAD)+SINLD)/COSLD
-
-    # daylength
-    if abs(AOB) <= 1.0:
-        DAYLP = 12.0*(1.+2.*ASIN((-SIN(ANGLE*RAD)+SINLD)/COSLD)/PI)
-    elif AOB > 1.0:
-        DAYLP = 24.0
-    else:
-        DAYLP =  0.0
-
-    # store results in cache
-    _cache[(IDAY, latitude, angle)] = DAYLP
-    
-    return DAYLP
-
-
-def astro(day, latitude, radiation, _cache={}):
-    """python version of ASTRO routine by Daniel van Kraalingen.
-    
-    This subroutine calculates astronomic daylength, diurnal radiation
-    characteristics such as the atmospheric transmission, diffuse radiation etc.
-
-    :param day:         date/datetime object
-    :param latitude:    latitude of location
-    :param radiation:   daily global incoming radiation (J/m2/day)
-
-    output is a `namedtuple` in the following order and tags::
-
-        DAYL      Astronomical daylength (base = 0 degrees)     h      
-        DAYLP     Astronomical daylength (base =-4 degrees)     h      
-        SINLD     Seasonal offset of sine of solar height       -      
-        COSLD     Amplitude of sine of solar height             -      
-        DIFPP     Diffuse irradiation perpendicular to
-                  direction of light                         J m-2 s-1 
-        ATMTR     Daily atmospheric transmission                -      
-        DSINBE    Daily total of effective solar height         s
-        ANGOT     Angot radiation at top of atmosphere       J m-2 d-1
- 
-    Authors: Daniel van Kraalingen
-    Date   : April 1991
- 
-    Python version
-    Author      : Allard de Wit
-    Date        : January 2011
-    """
-
-    # Check for range of latitude
-    if abs(latitude) > 90.:
-        msg = "Latitude not between -90 and 90"
-        raise RuntimeError(msg)
-    LAT = latitude
-        
-    # Determine day-of-year (IDAY) from day
-    IDAY = doy(day)
-    
-    # reassign radiation
-    AVRAD = radiation
-
-    # Test if variables for given (day, latitude, radiation) were already calculated
-    # in a previous run. If not (e.g. KeyError) calculate the variables, store
-    # in cache and return the value.
-    try:
-        return _cache[(IDAY, LAT, AVRAD)]
-    except KeyError:
-        pass
-
-    # constants
-    RAD = 0.0174533
-    PI = 3.1415926
-    ANGLE = -4.
-
-    # map python functions to capitals
-    SIN = sin
-    COS = cos
-    ASIN = asin
-    REAL = float
-    SQRT = sqrt
-    ABS = abs
-
-    # Declination and solar constant for this day
-    DEC = -ASIN(SIN(23.45*RAD)*COS(2.*PI*(REAL(IDAY)+10.)/365.))
-    SC  = 1370.*(1.+0.033*COS(2.*PI*REAL(IDAY)/365.))
-
-    # calculation of daylength from intermediate variables
-    # SINLD, COSLD and AOB
-    SINLD = SIN(RAD*LAT)*SIN(DEC)
-    COSLD = COS(RAD*LAT)*COS(DEC)
-    AOB = SINLD/COSLD
-
-    # For very high latitudes and days in summer and winter a limit is
-    # inserted to avoid math errors when daylength reaches 24 hours in 
-    # summer or 0 hours in winter.
-
-    # Calculate solution for base=0 degrees
-    if abs(AOB) <= 1.0:
-        DAYL  = 12.0*(1.+2.*ASIN(AOB)/PI)
-        # integrals of sine of solar height
-        DSINB  = 3600.*(DAYL*SINLD+24.*COSLD*SQRT(1.-AOB**2)/PI)
-        DSINBE = 3600.*(DAYL*(SINLD+0.4*(SINLD**2+COSLD**2*0.5))+
-                 12.*COSLD*(2.+3.*0.4*SINLD)*SQRT(1.-AOB**2)/PI)
-    else:
-        if AOB >  1.0: DAYL = 24.0
-        if AOB < -1.0: DAYL = 0.0
-        # integrals of sine of solar height	
-        DSINB = 3600.*(DAYL*SINLD)
-        DSINBE = 3600.*(DAYL*(SINLD+0.4*(SINLD**2+COSLD**2*0.5)))
-
-    # Calculate solution for base=-4 (ANGLE) degrees
-    AOB_CORR = (-SIN(ANGLE*RAD)+SINLD)/COSLD
-    if abs(AOB_CORR) <= 1.0:
-        DAYLP = 12.0*(1.+2.*ASIN(AOB_CORR)/PI)
-    elif AOB_CORR > 1.0:
-        DAYLP = 24.0
-    elif AOB_CORR < -1.0:
-        DAYLP = 0.0
-
-    # extraterrestrial radiation and atmospheric transmission
-    ANGOT = SC*DSINB
-    # Check for DAYL=0 as in that case the angot radiation is 0 as well
-    if DAYL > 0.0:
-        ATMTR = AVRAD/ANGOT
-    else:
-        ATMTR = 0.
-
-    # estimate fraction diffuse irradiation
-    if (ATMTR > 0.75):
-        FRDIF = 0.23
-    elif (ATMTR <= 0.75) and (ATMTR > 0.35):
-        FRDIF = 1.33-1.46*ATMTR
-    elif (ATMTR <= 0.35) and (ATMTR > 0.07):
-        FRDIF = 1.-2.3*(ATMTR-0.07)**2
-    else:  # ATMTR <= 0.07
-        FRDIF = 1.
-
-    DIFPP = FRDIF*ATMTR*0.5*SC
-    
-    # Pack return values in namedtuple, add to cache and return
-    astro_nt = namedtuple("AstroResults","DAYL, DAYLP, SINLD, COSLD, DIFPP, "
-                                         "ATMTR, DSINBE, ANGOT")
-    retvalue = astro_nt(DAYL, DAYLP, SINLD, COSLD, DIFPP, ATMTR, DSINBE, ANGOT)
-    _cache[(IDAY, LAT, AVRAD)] = retvalue
-
-    return retvalue
-
-#-------------------------------------------------------------------------------
-class Afgen(object):
-    """Emulates the AFGEN function in WOFOST.
-    
-    :param tbl_xy: List or array of XY value pairs describing the function
-        the X values should be mononically increasing.
-    :param unit: The interpolated values is returned with given
-        `unit <http://pypi.python.org/pypi/Unum/4.1.0>`_ assigned,
-        defaults to None if Unum is not used.
-    
-    Returns the interpolated value provided with the 
-    absicca value at which the interpolation should take place.
-    
-    example::
-    
-        >>> tbl_xy = [0,0,1,1,5,10]
-        >>> f =  Afgen(tbl_xy)
-        >>> f(0.5)
-        0.5
-        >>> f(1.5)
-        2.125
-        >>> f(5)
-        10.0
-        >>> f(6)
-        10.0
-        >>> f(-1)
-        0.0
-    """
-    
-    def _check_x_ascending(self, tbl_xy):
-        """Checks that the x values are strictly ascending.
-        
-        Also truncates any trailing (0.,0.) pairs as a results of data coming
-        from a CGMS database.
-        """
-        x_list = tbl_xy[0::2]
-        y_list = tbl_xy[1::2]
-        n = len(x_list)
-        
-        # Check if x range is ascending continuously
-        rng = range(1, n)
-        x_asc = [True if (x_list[i] > x_list[i-1]) else False for i in rng]
-        
-        # Check for breaks in the series where the ascending sequence stops.
-        # Only 0 or 1 breaks are allowed. Use the XOR operator '^' here
-        n = len(x_asc)
-        sum_break = sum([1 if (x0 ^ x1) else 0 for x0,x1 in zip(x_asc, x_asc[1:])])
-        if sum_break == 0:
-            x = x_list
-            y = y_list
-        elif sum_break == 1:
-            x = [x_list[0]]
-            y = [y_list[0]]
-            for i,p in zip(rng, x_asc):
-                if p is True:
-                    x.append(x_list[i])
-                    y.append(y_list[i])
-        else:
-            msg = ("X values for AFGEN input list not strictly ascending: %s"
-                   % x_list)
-            raise ValueError(msg)
-        
-        return x, y            
-
-    def __init__(self, tbl_xy, unit=None):
-        
-        self.unit = unit
-
-        x_list, y_list = self._check_x_ascending(tbl_xy)
-        x_list = self.x_list = map(float, x_list)
-        y_list = self.y_list = map(float, y_list)
-        intervals = zip(x_list, x_list[1:], y_list, y_list[1:])
-        self.slopes = [(y2 - y1)/(x2 - x1) for x1, x2, y1, y2 in intervals]
-
-    def __call__(self, x):
-
-        if x <= self.x_list[0]:
-            return self.y_list[0]
-        if x >= self.x_list[-1]:
-            return self.y_list[-1]
-
-        i = bisect_left(self.x_list, x) - 1
-        v = self.y_list[i] + self.slopes[i] * (x - self.x_list[i])
-
-        # if a unum unit is defined, multiply with a unit
-        if self.unit is not None:
-            v *= self.unit
-
-        return v
-
-#-------------------------------------------------------------------------------
-class Afgen2(object):
-    """Emulates the AFGEN function in TTUTIL with Numpy.interp
-    
-    :param tbl_xy: List or array of XY value pairs describing the function
-        the X values should be mononically increasing.
-    :param unit: The interpolated values is returned with given
-        `unit <http://pypi.python.org/pypi/Unum/4.1.0>`_ assigned.
-    
-    Returns the interpolated value provided with the 
-    absicca value at which the interpolation should take place.
-    
-    example::
-    
-        >>> tbl_xy = [0,0,1,1,5,10]
-        >>> f =  Afgen(tbl_xy)
-        >>> f(0.5)
-        0.5
-        >>> f(1.5)
-        2.125
-        >>> f(5)
-        10.0
-        >>> f(6)
-        10.0
-        >>> f(-1)
-        0.0
-    """
-    
-    def __init__(self, tbl_xy, unit=None):
-    
-        x = tbl_xy[0::2]
-        y = tbl_xy[1::2]
-        
-        # Determine if there are empty pairs in tbl_xy by searching
-        # for the point where x stops monotonically increasing
-        xpos = np.arange(1, len(x))
-        ibreak = False
-        for i in xpos:
-            if x[i] <= x[i-1]:
-                ibreak = True
-                break
-        
-        if ibreak is True:
-            x = x[0:i]
-            y = y[0:i]
-        
-        self.x = x
-        self.y = y
-        self.unit = unit
-    
-    def __call__(self, p):
-        
-        v = np.interp(p, self.x, self.y)
-        
-        # if a unum unit is defined, multiply with a unit
-        if self.unit is not None:
-            v *= self.unit
-        return float(v)
-    
-    def __str__(self):
-        msg = "AFGEN interpolation over (X,Y) pairs:\n"
-        for (x,y) in zip(self.x, self.y):
-            msg += ("(%f,%f)\n " % (x,y))
-        msg += "\n"
-        if self.unit is not None:
-             msg += "Return value as unit: %s" % self.unit
-        return msg
-
-#-------------------------------------------------------------------------------
-class Chainmap(MutableMapping):
-    """Combine multiple mappings for sequential lookup.
-
-    For example, to emulate Python's normal lookup sequence:
-
-        import __builtin__
-        pylookup = Chainmap(locals(), globals(), vars(__builtin__))
-    
-    recipe taken from http://code.activestate.com/recipes/305268/
-    Available natively in the connections module in python 3.3
-    """
-
-    def __init__(self, *maps):
-        self._maps = maps
-
-    def __getitem__(self, key):
-        for mapping in self._maps:
-            try:
-                return mapping[key]
-            except KeyError:
-                pass
-        raise KeyError(key)
-        
-    def keys(self):
-        k = []
-        for mapping in self._maps:
-            return k.extend(mapping.keys)
-        return k
-
-
-def merge_dict(d1, d2, overwrite=False):
-    """Merge contents of d1 and d2 and return the merged dictionary
-    
-    Note:
-    
-    * The dictionaries d1 and d2 are unaltered.
-    * If `overwrite=False` (default), a `RuntimeError` will be raised when
-      duplicate keys exist, else any existing keys in d1 are silently
-      overwritten by d2.  
-    """
-    # Note: May  partially be replaced by a ChainMap as of python 3.3 
-    if overwrite is False:
-        sd1 = set(d1.keys())
-        sd2 = set(d2.keys())
-        intersect = sd1.intersection(sd2)
-        if len(intersect) > 0:
-            msg = "Dictionaries to merge have overlapping keys: %s"
-            raise RuntimeError(msg % intersect)
-
-    td = copy.deepcopy(d1)
-    td.update(d2)
-    return td
-
-
-class ConfigurationLoader(object):
-    """Class for loading the model configuration from a PCSE configuration files
-
-        :param config: string given file name containing model configuration
-        """
-    _required_attr = ("CROP", "SOIL", "AGROMANAGEMENT", "OUTPUT_VARS", "OUTPUT_INTERVAL",
-                      "OUTPUT_INTERVAL_DAYS", "SUMMARY_OUTPUT_VARS")
-    defined_attr = []
-    model_config_file = None
-    description = None
-
-    def __init__(self, config):
-
-        if not isinstance(config, str):
-            msg = ("Keyword 'config' should provide the name of the file " +
-                   "storing the configuration of the model PCSE should run.")
-            raise exc.PCSEError(msg)
-
-        # check if model configuration file is an absolute or relative path. If
-        # not assume that it is located in the 'conf/' folder in the PCSE
-        # distribution
-        if os.path.isabs(config):
-            mconf = config
-        elif config.startswith("."):
-            mconf = os.path.normpath(config)
-        else:
-            pcse_dir = os.path.dirname(__file__)
-            mconf = os.path.join(pcse_dir, "conf", config)
-        model_config_file = os.path.abspath(mconf)
-
-        # check that configuration file exists
-        if not os.path.exists(model_config_file):
-            msg = "PCSE model configuration file does not exist: %s" % model_config_file
-            raise exc.PCSEError(msg)
-        # store for later use
-        self.model_config_file = model_config_file
-
-        # Load file using execfile
-        try:
-            loc = {}
-            execfile(model_config_file, {}, loc)
-        except Exception, e:
-            msg = "Failed to load configuration from file '%s' due to: %s"
-            msg = msg % (model_config_file, e)
-            raise exc.PCSEError(msg)
-
-        # Add the descriptive header for later use
-        if "__doc__" in loc:
-            desc = loc.pop("__doc__")
-            if len(desc) > 0:
-                self.description = desc
-                if self.description[-1] != "\n":
-                    self.description += "\n"
-
-        # Loop through the attributes in the configuration file
-        for key, value in loc.items():
-            if key.isupper():
-                self.defined_attr.append(key)
-                setattr(self, key, value)
-
-        # Check for any missing compulsary attributes
-        req = set(self._required_attr)
-        diff = req.difference(set(self.defined_attr))
-        if diff:
-            msg = "One or more compulsary configuration items missing: %s" % list(diff)
-            raise exc.PCSEError(msg)
-
-    def __str__(self):
-        msg = "PCSE ConfigurationLoader from file:\n"
-        msg += "  %s\n\n" % self.model_config_file
-        if self.description is not None:
-            msg += ("%s Header of configuration file %s\n"% ("-"*20, "-"*20))
-            msg += self.description
-            if msg[-1] != "\n":
-                msg += "\n"
-            msg += ("%s Contents of configuration file %s\n"% ("-"*19, "-"*19))
-        for k in self.defined_attr:
-             r = "%s: %s" % (k, getattr(self, k))
-             msg += (textwrap.fill(r, subsequent_indent="  ") + "\n")
-        return msg
-
-
-def is_a_month(day):
-    """Returns True if the date is on the last day of a month."""
-
-    if day.month==12:
-        if day == datetime.date(day.year, day.month, 31):
-            return True
-    else:
-        if (day == datetime.date(day.year, day.month+1, 1) - \
-                   datetime.timedelta(days=1)):
-            return True
-
-    return False
-
-def is_a_week(day, weekday=0):
-    """Default weekday is Monday. Monday is 0 and Sunday is 6"""
-    if day.weekday() == weekday:
-        return True
-    else:
-        return False
-
-def is_a_dekad(day):
-    """Returns True if the date is on a dekad boundary, i.e. the 10th,
-    the 20th or the last day of each month"""
-
-    if day.month == 12:
-        if day == datetime.date(day.year, day.month, 10):
-            return True
-        elif day == datetime.date(day.year, day.month, 20):
-            return True
-        elif day == datetime.date(day.year, day.month, 31):
-            return True
-    else:
-        if day == datetime.date(day.year, day.month, 10):
-            return True
-        elif day == datetime.date(day.year, day.month, 20):
-            return True
-        elif (day == datetime.date(day.year, day.month+1, 1) -
-                     datetime.timedelta(days=1)):
-            return True
-
-    return False
-
-def load_SQLite_dump_file(dump_file_name, SQLite_db_name):
-    """Build an SQLite database <SQLite_db_name> from dump file <dump_file_name>.
-    """
-
-    with open(dump_file_name) as fp:
-        sql_dump = fp.readlines()
-    str_sql_dump = ""
-    for line in sql_dump:
-        str_sql_dump += line
-    con = sqlite3.connect(SQLite_db_name)
-    con.executescript(str_sql_dump)
-    con.close()
-=======
 # -*- coding: utf-8 -*-
 # Copyright (c) 2004-2014 Alterra, Wageningen-UR
 # Allard de Wit (allard.dewit@wur.nl), April 2014
@@ -1948,5 +994,4 @@
                 raise KeyError(msg % indate)
         else:
             msg = "Input value not recognized as date: %s"
-            raise KeyError(msg % indate)
->>>>>>> a94f9555
+            raise KeyError(msg % indate)