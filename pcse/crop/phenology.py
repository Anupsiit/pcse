# -*- coding: utf-8 -*-
# Copyright (c) 2004-2014 Alterra, Wageningen-UR
# Allard de Wit (allard.dewit@wur.nl), April 2014
"""Implementation of a models for phenological development in WOFOST

Classes defined here:
- DVS_Phenology: Implements the algorithms for phenologic development
- Vernalisation: 
"""
import datetime

from ..traitlets import Float, Int, Instance, Enum, Bool, AfgenTrait
from ..decorators import prepare_rates, prepare_states

from ..util import limit, daylength
from ..base_classes import ParamTemplate, StatesTemplate, RatesTemplate, \
     SimulationObject, VariableKiosk
from .. import signals
from .. import exceptions as exc

#-------------------------------------------------------------------------------
class Vernalisation(SimulationObject):
    """ Modification of phenological development due to vernalisation.
    
    The vernalization approach here is based on the work of Lenny van Bussel
    (2011), which in turn is based on Wang and Engel (1998). The basic
    principle is that winter wheat needs a certain number of days with temperatures
    within an optimum temperature range to complete its vernalisation
    requirement. Until the vernalisation requirement is fulfilled, the crop
    development is delayed.
    
    The rate of vernalization (VERNR) is defined by the temperature response
    function VERNRTB. Within the optimal temperature range 1 day is added
    to the vernalisation state (VERN). The reduction on the phenological
    development is calculated from the base and saturated vernalisation
    requirements (VERNBASE and VERNSAT). The reduction factor (VERNFAC) is
    scaled linearly between VERNBASE and VERNSAT.
    
    A critical development stage (VERNDVS) is used to stop the effect of
    vernalisation when this DVS is reached. This is done to improve model
    stability in order to avoid that Anthesis is never reached due to a
    somewhat too high VERNSAT. Nevertheless, a warning is written to the log
    file, if this happens.   
    
    * Van Bussel, 2011. From field to globe: Upscaling of crop growth modelling.
      Wageningen PhD thesis. http://edepot.wur.nl/180295
    * Wang and Engel, 1998. Simulation of phenological development of wheat
      crops. Agric. Systems 58:1 pp 1-24

    *Simulation parameters* (provide in cropdata dictionary)
    
    ======== ============================================= =======  ============
     Name     Description                                   Type     Unit
    ======== ============================================= =======  ============
    VERNSAT  Saturated vernalisation requirements           SCr        days
    VERNBASE Base vernalisation requirements                SCr        days
    VERNRTB  Rate of vernalisation as a function of daily   TCr        -
             mean temperature.
    VERNDVS  Critical development stage after which the     SCr        -
             effect of vernalisation is halted
    ======== ============================================= =======  ============

    **State variables**

    ============ ================================================= ==== ========
     Name        Description                                       Pbl   Unit
    ============ ================================================= ==== ========
    VERN         Vernalisation state                                N    days
    DOV          Day when vernalisation requirements are            N    -
                 fulfilled.
    ISVERNALISED Flag indicated that vernalisation                  Y    -
                 requirement has been reached
    ============ ================================================= ==== ========


    **Rate variables**

    =======  ================================================= ==== ============
     Name     Description                                      Pbl      Unit
    =======  ================================================= ==== ============
    VERNR    Rate of vernalisation                              N     -
    VERNFAC  Reduction factor on development rate due to        Y     -
             vernalisation effect.
    =======  ================================================= ==== ============

    
    **External dependencies:**

    ============ =============================== ========================== =====
     Name        Description                         Provided by             Unit
    ============ =============================== ========================== =====
    DVS          Development Stage                 Phenology                 -
                 Used only to determine if the
                 critical development stage for
                 vernalisation (VERNDVS) is
                 reached.
    ============ =============================== ========================== =====
    """
    # Helper variable to indicate that DVS > VERNDVS
    _force_vernalisation = Bool(False)

    class Parameters(ParamTemplate):
        VERNSAT = Float(-99.)     # Saturated vernalisation requirements
        VERNBASE = Float(-99.)     # Base vernalisation requirements
        VERNRTB = AfgenTrait()    # Vernalisation temperature response
        VERNDVS = Float(-99.)     # Critical DVS for vernalisation fulfillment

    class RateVariables(RatesTemplate):
        VERNR = Float(-99.)        # Rate of vernalisation
        VERNFAC = Float(-99.)      # Red. factor for phenol. devel.

    class StateVariables(StatesTemplate):
        VERN = Float(-99.)              # Vernalisation state
        DOV = Instance(datetime.date)  # Day when vernalisation
                                            # requirements are fulfilled
        ISVERNALISED =  Bool()              # True when VERNSAT is reached and
                                            # Forced when DVS > VERNDVS

    #---------------------------------------------------------------------------
    def initialize(self, day, kiosk, parvalues):
        """
        :param day: start date of the simulation
        :param kiosk: variable kiosk of this PCSE  instance
        :param cropdata: dictionary with WOFOST cropdata key/value pairs

        """
        self.params = self.Parameters(parvalues)
        self.rates = self.RateVariables(kiosk, publish=["VERNFAC"])
        self.kiosk = kiosk

        # Define initial states
        self.states = self.StateVariables(kiosk, VERN=0., VERNFAC=0.,
                                          DOV=None, ISVERNALISED=False,
                                          publish=["ISVERNALISED"])
    #---------------------------------------------------------------------------
    @prepare_rates
    def calc_rates(self, day, drv):
        rates = self.rates
        states = self.states
        params = self.params

        DVS = self.kiosk["DVS"]
        if not states.ISVERNALISED:
            if DVS < params.VERNDVS:
                rates.VERNR = params.VERNRTB(drv.TEMP)
                r = (states.VERN - params.VERNBASE)/(params.VERNSAT-params.VERNBASE)
                rates.VERNFAC = limit(0., 1., r)
            else:
                rates.VERNR = 0.
                rates.VERNFAC = 1.0
                self._force_vernalisation = True
        else:
            rates.VERNR = 0.
            rates.VERNFAC = 1.0
    #---------------------------------------------------------------------------
    @prepare_states
    def integrate(self, day):
        states = self.states
        rates = self.rates
        params = self.params
        
        states.VERN += rates.VERNR
        
        if states.VERN >= params.VERNSAT:  # Vernalisation requirements reached
            states.ISVERNALISED = True
            if states.DOV is None:
                states.DOV = day
                msg = "Vernalization requirements reached at day %s."
                self.logger.info(msg % day)

        elif self._force_vernalisation:  # Critical DVS for vernalisation reached
            # Force vernalisation, but do not set DOV
            states.ISVERNALISED = True

            # Write log message to warn about forced vernalisation
            msg = ("Critical DVS for vernalization (VERNDVS) reached " +
                   "at day %s, " +
                   "but vernalization requirements not yet fulfilled. " +
                   "Forcing vernalization now (VERN=%f).")
            self.logger.warning(msg % (day, states.VERN))

        else:  # Reduction factor for phenologic development
            states.ISVERNALISED = False

#-------------------------------------------------------------------------------
class DVS_Phenology(SimulationObject):
    """Implements the algorithms for phenologic development in WOFOST.
    
    Phenologic development in WOFOST is expresses using a unitless scale which
    takes the values 0 at emergence, 1 at Anthesis (flowering) and 2 at
    maturity. This type of phenological development is mainly representative
    for cereal crops. All other crops that are simulated with WOFOST are
    forced into this scheme as well, although this may not be appropriate for
    all crops. For example, for potatoes development stage 1 represents the
    start of tuber formation rather than flowering.
    
    Phenological development is mainly governed by temperature and can be
    modified by the effects of day length and vernalization 
    during the period before Anthesis. After Anthesis, only temperature
    influences the development rate.


    **Simulation parameters**
    
    =======  ============================================= =======  ============
     Name     Description                                   Type     Unit
    =======  ============================================= =======  ============
    TSUMEM   Temperature sum from sowing to emergence       SCr        |C| day
    TBASEM   Base temperature for emergence                 SCr        |C|
    TEFFMX   Maximum effective temperature for emergence    SCr        |C|
    TSUM1    Temperature sum from emergence to anthesis     SCr        |C| day
    TSUM2    Temperature sum from anthesis to maturity      SCr        |C| day
    IDSL     Switch for phenological development options    SCr        -
             temperature only (IDSL=0), including           SCr
             daylength (IDSL=1) and including               
             vernalization (IDSL>=2)
    DLO      Optimal daylength for phenological             SCr        hr
             development
    DLC      Critical daylength for phenological            SCr        hr
             development
    DVSI     Initial development stage at emergence.        SCr        -
             Usually this is zero, but it can be higher
             for crops that are transplanted (e.g. paddy
             rice)
    DVSEND   Final development stage                        SCr        -
    DTSMTB   Daily increase in temperature sum as a         TCr        |C|
             function of daily mean temperature.
    =======  ============================================= =======  ============

    **State variables**

    =======  ================================================= ==== ============
     Name     Description                                      Pbl      Unit
    =======  ================================================= ==== ============
    DVS      Development stage                                  Y    - 
    TSUM     Temperature sum                                    N    |C| day
    TSUME    Temperature sum for emergence                      N    |C| day
    DOS      Day of sowing                                      N    - 
    DOE      Day of emergence                                   N    - 
    DOA      Day of Anthesis                                    N    - 
    DOM      Day of maturity                                    N    - 
    DOH      Day of harvest                                     N    -
    STAGE    Current phenological stage, can take the           N    -
             folowing values:
             `emerging|vegetative|reproductive|mature`
    =======  ================================================= ==== ============

    **Rate variables**

    =======  ================================================= ==== ============
     Name     Description                                      Pbl      Unit
    =======  ================================================= ==== ============
    DTSUME   Increase in temperature sum for emergence          N    |C|
    DTSUM    Increase in temperature sum for anthesis or        N    |C|
             maturity
    DVR      Development rate                                   Y    |day-1|
    =======  ================================================= ==== ============
    
    **External dependencies:**

    None    

    **Signals sent or handled**
    
    `DVS_Phenology` sends the `crop_finish` signal when maturity is
    reached and the `end_type` is 'maturity' or 'earliest'.
    
    """
    # Placeholder for start/stop types and vernalisation module
    vernalisation = Instance(Vernalisation)

    class Parameters(ParamTemplate):
        TSUMEM = Float(-99.)  # Temp. sum for emergence
        TBASEM = Float(-99.)  # Base temp. for emergence
        TEFFMX = Float(-99.)  # Max eff temperature for emergence
        TSUM1  = Float(-99.)  # Temperature sum emergence to anthesis
        TSUM2  = Float(-99.)  # Temperature sum anthesis to maturity
        IDSL   = Float(-99.)  # Switch for photoperiod (1) and vernalisation (2)
        DLO    = Float(-99.)  # Optimal day length for phenol. development
        DLC    = Float(-99.)  # Critical day length for phenol. development
        DVSI   = Float(-99.)  # Initial development stage
        DVSEND = Float(-99.)  # Final development stage
        DTSMTB = AfgenTrait() # Temperature response function for phenol.
                              # development.
        CROP_START_TYPE = Enum(["sowing", "emergence"])
        CROP_END_TYPE = Enum(["maturity", "harvest", "earliest"])

    #-------------------------------------------------------------------------------
    class RateVariables(RatesTemplate):
        DTSUME = Float(-99.)  # increase in temperature sum for emergence
        DTSUM  = Float(-99.)  # increase in temperature sum
        DVR    = Float(-99.)  # development rate

    #-------------------------------------------------------------------------------
    class StateVariables(StatesTemplate):
        DVS   = Float(-99.)  # Development stage
        TSUM  = Float(-99.)  # Temperature sum state
        TSUME = Float(-99.)  # Temperature sum for emergence state
        # States which register phenological events
        DOS = Instance(datetime.date) # Day of sowing
        DOE = Instance(datetime.date) # Day of emergence
        DOA = Instance(datetime.date) # Day of anthesis
        DOM = Instance(datetime.date) # Day of maturity
        DOH = Instance(datetime.date) # Day of harvest
        STAGE  = Enum([None, "emerging", "vegetative", "reproductive", "mature"])

    #---------------------------------------------------------------------------
    def initialize(self, day, kiosk, parvalues):
        """
        :param day: start date of the simulation
        :param kiosk: variable kiosk of this PCSE  instance
        :param parvalues: `ParameterProvider` object providing parameters as
                key/value pairs
        """

        self.params = self.Parameters(parvalues)
        self.rates = self.RateVariables(kiosk)
        self.kiosk = kiosk

        self._connect_signal(self._on_CROP_FINISH, signal=signals.crop_finish)

        # Define initial states
        DVS = self.params.DVSI
        DOS, DOE, STAGE = self._get_initial_stage(day)
        self.states = self.StateVariables(kiosk, publish="DVS",
                                          TSUM=0., TSUME=0., DVS=DVS,
                                          DOS=DOS, DOE=DOE, DOA=None, DOM=None,
                                          DOH=None, STAGE=STAGE)

        # initialize vernalisation for IDSL=2
        if self.params.IDSL >= 2:
            self.vernalisation = Vernalisation(day, kiosk, parvalues)
    
    #---------------------------------------------------------------------------
    def _get_initial_stage(self, day):
        """"""
        p = self.params

        # Define initial stage type (emergence/sowing) and fill the
        # respective day of sowing/emergence (DOS/DOE)
        if p.CROP_START_TYPE == "emergence":
            STAGE = "vegetative"
            DOE = day
            DOS = None

            # send signal to indicate crop emergence
            self._send_signal(signals.crop_emerged)

        elif p.CROP_START_TYPE == "sowing":
            STAGE = "emerging"
            DOS = day
            DOE = None

        else:
            msg = "Unknown start type: %s" % p.CROP_START_TYPE
            raise exc.PCSEError(msg)
            
        return (DOS, DOE, STAGE)

    #---------------------------------------------------------------------------
    @prepare_rates
    def calc_rates(self, day, drv):
        """Calculates the rates for phenological development
        """
        p = self.params
        r = self.rates
        s = self.states

        # Day length sensitivity
        DVRED = 1.
        if p.IDSL >= 1:
            DAYLP = daylength(day, drv.LAT)
            DVRED = limit(0., 1., (DAYLP - p.DLC)/(p.DLO - p.DLC))

        # Vernalisation
        VERNFAC = 1.
        if p.IDSL >= 2:
            self.vernalisation.calc_rates(day, drv)
            VERNFAC = self.kiosk["VERNFAC"]

        if s.STAGE == "emerging":
            r.DTSUME = limit(0., (p.TEFFMX - p.TBASEM), (drv.TEMP - p.TBASEM))
            
        elif s.STAGE == 'vegetative':
            # Temperature sum increase
            DTSUM = p.DTSMTB(drv.TEMP)

            # Development rate
            r.DTSUM = DTSUM * VERNFAC * DVRED
            r.DVR = r.DTSUM/p.TSUM1

        elif s.STAGE == 'reproductive':
            # Temperature sum increase
            r.DTSUM = p.DTSMTB(drv.TEMP)

            # Development rate
            r.DVR = r.DTSUM/p.TSUM2
            
        elif s.STAGE == 'mature':
            # Temperature sum increase
            r.DTSUM = p.DTSMTB(drv.TEMP)

            # Development rate
            r.DVR = r.DTSUM/p.TSUM2
            
        else: # Problem: no stage defined
            msg = "No STAGE defined in phenology submodule"
            raise exc.PCSEError(msg)
        
        msg = "Finished rate calculation for %s"
        self.logger.debug(msg % day)
        
    #---------------------------------------------------------------------------
    @prepare_states
    def integrate(self, day):
        """Updates the state variable and checks for phenologic stages
        """

        p = self.params
        r = self.rates
        s = self.states

        # Integrate vernalisation module
        if p.IDSL >= 2:
            self.vernalisation.integrate(day)

        if s.STAGE == "emerging":
            s.TSUME += r.DTSUME
            if s.TSUME >= p.TSUMEM:
                self._next_stage(day)
                
        elif s.STAGE == 'vegetative':
            s.DVS += r.DVR
            s.TSUM += r.DTSUM
            if s.DVS >= 1.0:
                self._next_stage(day)
                s.DVS = 1.0
                
        elif s.STAGE == 'reproductive':
            s.DVS += r.DVR
            s.TSUM += r.DTSUM
            if s.DVS >= p.DVSEND:
                self._next_stage(day)
                
        elif s.STAGE == 'mature':
            s.DVS += r.DVR
            s.TSUM += r.DTSUM
            
        else: # Problem no stage defined
            msg = "No STAGE defined in phenology submodule"
            raise exc.PCSEError(msg)
            
        msg = "Finished state integration for %s"
        self.logger.debug(msg % day)

    #---------------------------------------------------------------------------
    def _next_stage(self, day):
        """Moves states.STAGE to the next phenological stage"""
        s = self.states
        p = self.params

        current_STAGE = s.STAGE
        if s.STAGE == "emerging":
            s.STAGE = "vegetative"
            s.DOE = day
            # send signal to indicate crop emergence
            self._send_signal(signals.crop_emerged)
            
        elif s.STAGE == "vegetative":
            s.STAGE = "reproductive"
            s.DOA = day
                        
        elif s.STAGE == "reproductive":
            s.STAGE = "mature"
            s.DOM = day
            if p.CROP_END_TYPE in ["maturity","earliest"]:
                self._send_signal(signal=signals.crop_finish,
                                  day=day, finish="maturity",
                                  crop_delete=True)
        elif s.STAGE == "mature":
            msg = "Cannot move to next phenology stage: maturity already reached!"
            raise exc.PCSEError(msg)

        else: # Problem no stage defined
            msg = "No STAGE defined in phenology submodule."
            raise exc.PCSEError(msg)
        
        msg = "Changed phenological stage '%s' to '%s' on %s"
        self.logger.info(msg % (current_STAGE, s.STAGE, day))

    #---------------------------------------------------------------------------
    def _on_CROP_FINISH(self, day, finish_type=None):
        """Handler for setting day of harvest (DOH). Although DOH is not
        strictly related to phenology (but to management) this is the most
        logical place to put it.
        """
        if finish_type == 'harvest':
            self._for_finalize["DOH"] = day


<<<<<<< HEAD
class DVS_PhenologyOnly(SimulationObject):
	"""Class for running the phenology as a stand-alone crop simulation. 
	The class DVS_PhenologyOnly mimicks the signature expected by the AgroManagement
	module to start the crop simulation. DVS_PhenologyOnly then starts the real 
	phenology module with the correct signature."""
	
	dvs_pheno = Instance(SimulationObject)

	def initialize(self, day, kiosk, cropdata, soildata, sitedata, start_type, stop_type):
		self.dvs_pheno = DVS_Phenology(cropdata, start_type, stop_type)
		
	def calc_rates(day, drv):
		self.dvs_pheno.calc_rates(day, drv)
		
	def integrate(day):
		self.dvs_pheno.integrate(day)


=======
>>>>>>> a94f9555
class DVS_Phenology_Wrapper(SimulationObject):
    """This is wrapper class that wraps the DVS_phenology simulation object
    in such a way that it can run directly in the Engine. This means that
    it can be used direct in a configuration file::

        CROP = DVS_Phenology_Wrapper

    This is useful for running only the phenology instead of the entire
    crop simulation.
    """
    phenology = Instance(SimulationObject)

    def initialize(self, day, kiosk, cropdata, soildata, sitedata, start_type, stop_type):
        self.phenology = DVS_Phenology(day, kiosk, cropdata, start_type,  stop_type)

    def calc_rates(self, day, drv):
        self.phenology.calc_rates(day, drv)

    def integrate(self, day):
<<<<<<< HEAD
        self.phenology.integrate(day)
=======
        self.phenology.integrate(day)
>>>>>>> a94f9555
<|MERGE_RESOLUTION|>--- conflicted
+++ resolved
@@ -498,27 +498,6 @@
             self._for_finalize["DOH"] = day
 
 
-<<<<<<< HEAD
-class DVS_PhenologyOnly(SimulationObject):
-	"""Class for running the phenology as a stand-alone crop simulation. 
-	The class DVS_PhenologyOnly mimicks the signature expected by the AgroManagement
-	module to start the crop simulation. DVS_PhenologyOnly then starts the real 
-	phenology module with the correct signature."""
-	
-	dvs_pheno = Instance(SimulationObject)
-
-	def initialize(self, day, kiosk, cropdata, soildata, sitedata, start_type, stop_type):
-		self.dvs_pheno = DVS_Phenology(cropdata, start_type, stop_type)
-		
-	def calc_rates(day, drv):
-		self.dvs_pheno.calc_rates(day, drv)
-		
-	def integrate(day):
-		self.dvs_pheno.integrate(day)
-
-
-=======
->>>>>>> a94f9555
 class DVS_Phenology_Wrapper(SimulationObject):
     """This is wrapper class that wraps the DVS_phenology simulation object
     in such a way that it can run directly in the Engine. This means that
@@ -538,8 +517,4 @@
         self.phenology.calc_rates(day, drv)
 
     def integrate(self, day):
-<<<<<<< HEAD
-        self.phenology.integrate(day)
-=======
-        self.phenology.integrate(day)
->>>>>>> a94f9555
+        self.phenology.integrate(day)